--- conflicted
+++ resolved
@@ -51,26 +51,19 @@
 type Condition struct {
 	Expression string      `hcl:"expression,label"`
 	Conditions []Condition `hcl:"if,block"`
-	Resources  []Resources `hcl:"resources,block"`
-	Nodes      []Node      `hcl:"resource,block"`
+	References []Resources `hcl:"resources,block"`
+	Resources  []Resource  `hcl:"resource,block"`
 }
 
 // Flow intermediate specification
 type Flow struct {
 	Name       string             `hcl:"name,label"`
-<<<<<<< HEAD
-	Before     *Before            `hcl:"before,block"`
-	Input      *InputParameterMap `hcl:"input,block"`
-	Resources  []Resources        `hcl:"resources,block"`
-	Nodes      []Node             `hcl:"resource,block"`
-	Conditions []Condition        `hcl:"if,block"`
-	Output     *ParameterMap      `hcl:"output,block"`
-=======
 	Error      *Error             `hcl:"error,block"`
 	Before     *Before            `hcl:"before,block"`
 	Input      *InputParameterMap `hcl:"input,block"`
 	References []Resources        `hcl:"resources,block"`
 	Resources  []Resource         `hcl:"resource,block"`
+	Conditions []Condition        `hcl:"if,block"`
 	Output     *ParameterMap      `hcl:"output,block"`
 }
 
@@ -81,7 +74,6 @@
 	Header     *Header                `hcl:"header,block"`
 	Nested     []NestedParameterMap   `hcl:"message,block"`
 	Repeated   []RepeatedParameterMap `hcl:"repeated,block"`
->>>>>>> eb475819
 }
 
 // ParameterMap is the initial map of parameter names (keys) and their (templated) values (values)
