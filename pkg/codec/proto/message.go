package proto

import (
	"github.com/jexia/semaphore/pkg/references"
	"github.com/jexia/semaphore/pkg/specs"
	"github.com/jexia/semaphore/pkg/specs/template"
	"github.com/jexia/semaphore/pkg/specs/types"
	"github.com/jhump/protoreflect/desc"
	"github.com/jhump/protoreflect/dynamic"
)

// Message represents a protobuffer message
type Message specs.Template

// Marshal attempts to encode the given template as a protobuf message using the
// given store.
func (tmpl Message) Marshal(result *dynamic.Message, message *desc.MessageDescriptor, root string, store references.Store, tracker references.Tracker) error {
	if tmpl.Message == nil {
		return nil
	}

	for _, field := range message.GetFields() {
		name := field.GetName()
		path := template.JoinPath(root, name)
		specs, has := tmpl.Message[name]
		if !has {
			continue
		}

		switch {
		case specs.Repeated != nil:
			err := Repeated(*specs.Template).Marshal(result, field, path, store, tracker)
			if err != nil {
				return err
			}
		case specs.Message != nil:
			desc := field.GetMessageType()
			nested := dynamic.NewMessage(desc)

<<<<<<< HEAD
			length := store.Length(tracker.Resolve(path))
			if length == 0 {
				break
			}

			err := Message(*specs.Template).Marshal(nested, desc, path, store, tracker)
=======
			err := Message(specs.Template).Marshal(nested, desc, path, store, tracker)
>>>>>>> c8398d63
			if err != nil {
				return err
			}

			err = result.TrySetField(field, nested)
			if err != nil {
				return err
			}
		default:
			err := Field(*specs.Template).Marshal(result.TrySetField, field, store, tracker)
			if err != nil {
				return err
			}
		}
	}

	return nil
}

// Unmarshal unmarshals the given protobuffer message into the given reference store.
func (tmpl Message) Unmarshal(protobuf *dynamic.Message, path string, store references.Store, tracker references.Tracker) {
	if tmpl.Message == nil {
		return
	}

	fields := protobuf.GetKnownFields()
	store.Define(tracker.Resolve(path), len(fields))

	for _, field := range fields {
		property := tmpl.Message[field.GetName()]
		if property == nil {
			continue
		}

		path := template.JoinPath(path, field.GetName())

		switch property.Type() {
		case types.Array:
			tmpl, err := property.Repeated.Template()
			if err != nil {
				panic(err)
			}

			Repeated(*tmpl).Unmarshal(protobuf, field, path, store, tracker)
		case types.Message:
			nested := protobuf.GetField(field).(*dynamic.Message)
			Message(*property.Template).Unmarshal(nested, path, store, tracker)
		default:
			Field(*property.Template).Unmarshal(protobuf.GetField(field), path, store, tracker)
		}
	}
}<|MERGE_RESOLUTION|>--- conflicted
+++ resolved
@@ -37,16 +37,7 @@
 			desc := field.GetMessageType()
 			nested := dynamic.NewMessage(desc)
 
-<<<<<<< HEAD
-			length := store.Length(tracker.Resolve(path))
-			if length == 0 {
-				break
-			}
-
 			err := Message(*specs.Template).Marshal(nested, desc, path, store, tracker)
-=======
-			err := Message(specs.Template).Marshal(nested, desc, path, store, tracker)
->>>>>>> c8398d63
 			if err != nil {
 				return err
 			}
