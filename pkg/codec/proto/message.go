package proto

import (
	"bytes"
	"io"
	"io/ioutil"

	"github.com/jexia/semaphore/pkg/codec"
	"github.com/jexia/semaphore/pkg/references"
	"github.com/jexia/semaphore/pkg/specs"
	"github.com/jexia/semaphore/pkg/specs/types"
	"github.com/jhump/protoreflect/desc"
	"github.com/jhump/protoreflect/dynamic"
)

// NewConstructor constructs a new Proto constructor
func NewConstructor() *Constructor {
	return &Constructor{}
}

// Constructor is capable of constructing new codec managers for the given resource and specs
type Constructor struct {
}

// Name returns the proto codec constructor name
func (constructor *Constructor) Name() string {
	return "proto"
}

// New constructs a new proto codec manager
func (constructor *Constructor) New(resource string, specs *specs.ParameterMap) (codec.Manager, error) {
	if specs == nil {
		return nil, ErrUndefinedSpecs{}
	}

	property := specs.Property
	if property == nil {
		return nil, nil
	}

<<<<<<< HEAD
	if prop.Type != types.Message {
		return nil, ErrNonRootMessage{}
=======
	if property.Type() != types.Message {
		return nil, trace.New(trace.WithMessage("a proto message always requires a root message"))
>>>>>>> 3e092f7e
	}

	desc, err := NewMessage(resource, property.Message)
	if err != nil {
		return nil, err
	}

	return &Manager{
		resource: resource,
		specs:    specs.Property,
		desc:     desc,
	}, nil
}

// Manager represents a proto message encoder/decoder
type Manager struct {
	resource string
	specs    *specs.Property
	desc     *desc.MessageDescriptor
}

// Name returns the proto codec name
func (manager *Manager) Name() string {
	return "proto"
}

// Property returns the property used to marshal and unmarshal data
func (manager *Manager) Property() *specs.Property {
	return manager.specs
}

// Marshal marshals the given reference store into a proto message.
// This method is called during runtime to encode a new message with the values stored inside the given reference store.
func (manager *Manager) Marshal(refs references.Store) (io.Reader, error) {
	if manager.specs == nil {
		return nil, nil
	}

	result := dynamic.NewMessage(manager.desc)
	err := manager.Encode(result, manager.desc, manager.specs.Message, refs)
	if err != nil {
		return nil, err
	}

	bb, err := result.Marshal()
	if err != nil {
		return nil, err
	}

	return bytes.NewBuffer(bb), nil
}

// Encode encodes the given specs object into the given dynamic proto message.
// References inside the specs are attempted to be fetched from the reference store.
func (manager *Manager) Encode(proto *dynamic.Message, desc *desc.MessageDescriptor, specs specs.Message, store references.Store) (err error) {
	if specs == nil {
		return
	}

	for _, field := range desc.GetFields() {
		property := specs[field.GetName()]
		if property == nil {
			continue
		}

		switch {
		case field.IsRepeated():
			err = manager.setRepeating(proto, property.Template, field, store)
			if err != nil {
				return err
			}

			break
		default:
			err = manager.setField(proto.TrySetField, property.Template, field, store)
			if err != nil {
				return err
			}
		}

	}

	return nil
}

func (manager *Manager) setRepeating(message *dynamic.Message, template specs.Template, field *desc.FieldDescriptor, store references.Store) error {
	// TODO: implement static values
	// 	if prop.Reference == nil {
	// 		for _, repeated := range prop.Repeated {
	// 			err = manager.setField(proto.TryAddRepeatedField, repeated, field, store)
	// 			if err != nil {
	// 				return err
	// 			}
	// 		}

	// 		continue
	// 	}

	if template.Reference == nil {
		return nil
	}

	ref := store.Load(template.Reference.Resource, template.Reference.Path)
	if ref == nil {
		return nil
	}

	// TODO: generate and store repeated template upfront
	template, err := template.Repeated.Template()
	if err != nil {
		return err
	}

	for _, store := range ref.Repeated {
		var value interface{}

		switch template.Type() {
		case types.Message:
			item := dynamic.NewMessage(field.GetMessageType())
			err = manager.Encode(item, field.GetMessageType(), template.Message, store)
			if err != nil {
				return err
			}

			value = item
		case types.Enum:
			ref := store.Load("", "")
			if ref == nil || ref.Enum == nil {
				continue
			}

			value = *ref.Enum
		default:
			ref := store.Load("", "")
			if ref == nil {
				continue
			}

			value = ref.Value
		}

		err = message.TryAddRepeatedField(field, value)
		if err != nil {
			return err
		}
	}

	return nil
}

type trySetProto func(fd *desc.FieldDescriptor, val interface{}) error

func (manager *Manager) setField(setter trySetProto, template specs.Template, field *desc.FieldDescriptor, store references.Store) error {
	switch {
	case template.Message != nil:
		dynamic := dynamic.NewMessage(field.GetMessageType())
		err := manager.Encode(dynamic, field.GetMessageType(), template.Message, store)
		if err != nil {
			return err
		}

		return setter(field, dynamic)
	case template.Enum != nil:
		if template.Reference == nil {
			break
		}

		ref := store.Load(template.Reference.Resource, template.Reference.Path)
		if ref == nil || ref.Enum == nil {
			break
		}

		return setter(field, ref.Enum)
	case template.Scalar != nil:
		value := template.Scalar.Default

		if template.Reference != nil {
			ref := store.Load(template.Reference.Resource, template.Reference.Path)
			if ref != nil && ref.Value != nil {
				value = ref.Value
			}
		}

		if value == nil {
			break
		}

		return setter(field, value)
	}

	return nil
}

// Unmarshal unmarshals the given io reader into the given reference store.
// This method is called during runtime to decode a new message and store it inside the given reference store
func (manager *Manager) Unmarshal(reader io.Reader, refs references.Store) error {
	if manager.specs == nil {
		return nil
	}

	bb, err := ioutil.ReadAll(reader)
	if err != nil {
		return err
	}

	result := dynamic.NewMessage(manager.desc)
	err = result.Unmarshal(bb)
	if err != nil {
		return err
	}

	manager.Decode(result, manager.specs.Message, refs)
	return nil
}

// Decode decodes the given proto message into the given reference store.
func (manager *Manager) Decode(protobuf *dynamic.Message, message specs.Message, store references.Store) {
	if message == nil {
		return
	}

	for _, field := range protobuf.GetKnownFields() {
		property := message[field.GetName()]
		if property == nil {
			continue
		}

		switch property.Type() {
		case types.Array:
			length := protobuf.FieldLength(field)

			ref := &references.Reference{
				Path: property.Path,
			}

			ref.Repeating(length)

			tmpl, err := property.Repeated.Template()
			if err != nil {
				panic(err)
			}

			for index := 0; index < length; index++ {
				value := protobuf.GetRepeatedField(field, index)

				switch tmpl.Type() {
				case types.Message:
					message := value.(*dynamic.Message)
					store := references.NewReferenceStore(len(message.GetKnownFields()))
					manager.Decode(message, tmpl.Message, store)
					ref.Set(index, store)
				case types.Enum:
					store := references.NewReferenceStore(1)
					enum, is := value.(int32)
					if !is {
						continue
					}

					store.StoreEnum("", "", enum)
					ref.Set(index, store)
				default:
					store := references.NewReferenceStore(1)

					store.StoreValue("", "", value)
					ref.Set(index, store)
				}
			}

			store.StoreReference(manager.resource, ref)
		case types.Message:
			nested := protobuf.GetField(field).(*dynamic.Message)
			manager.Decode(nested, property.Message, store)
		case types.Enum:
			value := protobuf.GetField(field)
			enum, is := value.(int32)
			if !is {
				break
			}

			store.StoreEnum(manager.resource, property.Path, enum)
		default:
			value := protobuf.GetField(field)
			store.StoreValue(manager.resource, property.Path, value)
		}
	}
}<|MERGE_RESOLUTION|>--- conflicted
+++ resolved
@@ -38,13 +38,8 @@
 		return nil, nil
 	}
 
-<<<<<<< HEAD
-	if prop.Type != types.Message {
+	if property.Type() != types.Message {
 		return nil, ErrNonRootMessage{}
-=======
-	if property.Type() != types.Message {
-		return nil, trace.New(trace.WithMessage("a proto message always requires a root message"))
->>>>>>> 3e092f7e
 	}
 
 	desc, err := NewMessage(resource, property.Message)
