--- conflicted
+++ resolved
@@ -200,16 +200,11 @@
 		Type:        types.Open(property.Type),
 	}
 
-<<<<<<< HEAD
-	if property.Repeated != nil {
-		result.Properties = make(map[string]*Schema, len(property.Repeated))
-=======
 	if len(property.Nested) > 0 {
 		result.Properties = make(map[string]*Schema, len(property.Nested))
->>>>>>> ef9c97ad
-	}
-
-	for _, nested := range property.Repeated {
+	}
+
+	for _, nested := range property.Nested {
 		result.Properties[nested.Name] = GenerateSchema(nested)
 
 		if nested.Label == labels.Required {
