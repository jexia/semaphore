--- conflicted
+++ resolved
@@ -3,6 +3,7 @@
 import (
 	"github.com/jexia/semaphore/pkg/broker"
 	"github.com/jexia/semaphore/pkg/broker/logger"
+	"github.com/jexia/semaphore/pkg/broker/trace"
 	"github.com/jexia/semaphore/pkg/specs"
 	"go.uber.org/zap"
 )
@@ -230,20 +231,13 @@
 		return nil
 	}
 
-<<<<<<< HEAD
 	switch {
 	case property.Message != nil:
 		if err := resolveMessage(property.Message, schema.Message, flow); err != nil {
-			return err
-=======
-	for key, nested := range property.Nested {
-		object := schema.Nested[key]
-		if object == nil {
 			return ErrUndefinedProperty{
 				Property: key,
 				Flow:     flow.GetName(),
 			}
->>>>>>> 739e51b6
 		}
 
 		property.Label = schema.Label
