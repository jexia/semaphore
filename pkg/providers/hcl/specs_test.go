--- conflicted
+++ resolved
@@ -162,14 +162,6 @@
 				Label: labels.Optional,
 				Template: specs.Template{
 					Repeated: &specs.Repeated{
-<<<<<<< HEAD
-						Template: specs.Template{ // Question? maybe get rid of Template completely since it is an array of a fixed size
-							Message: specs.Message{
-								"action": {
-									Name: "action",
-									Path: "array.action",
-								},
-=======
 						Default: map[uint]*specs.Property{},
 					},
 				},
@@ -188,7 +180,6 @@
 								Type:    types.String,
 								Label:   labels.Optional,
 								Default: "create",
->>>>>>> 09a64bb1
 							},
 						},
 						Default: map[uint]*specs.Property{
@@ -323,7 +314,7 @@
 				Path:  "object",
 				Label: labels.Optional,
 				Template: specs.Template{
-					Message: 
+					Message:
 				},
 				Type: types.Message,
 				Nested: []*specs.Property{
