--- conflicted
+++ resolved
@@ -149,41 +149,6 @@
 	}
 }
 
-<<<<<<< HEAD
-// ParseIntermediateInputParameterMap parses the given input parameter map
-func ParseIntermediateInputParameterMap(ctx *broker.Context, params *InputParameterMap) (*specs.ParameterMap, error) {
-	if params == nil {
-		return nil, nil
-	}
-
-	result := &specs.ParameterMap{
-		Schema:  params.Schema,
-		Options: make(specs.Options),
-		Header:  make(specs.Header, len(params.Header)),
-	}
-
-	for _, key := range params.Header {
-		result.Header[key] = &specs.Property{
-			Path:  key,
-			Name:  key,
-			Label: labels.Optional,
-			Template: &specs.Template{
-				Scalar: &specs.Scalar{
-					Type: types.String,
-				},
-			},
-		}
-	}
-
-	if params.Options != nil {
-		result.Options = ParseIntermediateSpecOptions(params.Options.Body)
-	}
-
-	return result, nil
-}
-
-=======
->>>>>>> d388faa5
 // ParseIntermediateProxy parses the given intermediate proxy to a specs proxy
 func ParseIntermediateProxy(ctx *broker.Context, proxy Proxy) (*specs.Proxy, error) {
 	forward, err := ParseIntermediateProxyForward(ctx, proxy.Forward)
@@ -277,163 +242,6 @@
 	return &result, nil
 }
 
-<<<<<<< HEAD
-// ParseIntermediateParameterMap parses the given intermediate parameter map to a spec parameter map
-func ParseIntermediateParameterMap(ctx *broker.Context, params *ParameterMap) (*specs.ParameterMap, error) {
-	if params == nil {
-		return nil, nil
-	}
-
-	properties, _ := params.Properties.JustAttributes()
-
-	result := specs.ParameterMap{
-		Schema:  params.Schema,
-		Options: make(specs.Options),
-		Property: &specs.Property{
-			Label: labels.Optional,
-			Template: &specs.Template{
-				Message: make(specs.Message),
-			},
-		},
-	}
-
-	if params.Header != nil {
-		header, err := ParseIntermediateHeader(ctx, params.Header)
-		if err != nil {
-			return nil, err
-		}
-
-		result.Header = header
-	}
-
-	if params.Options != nil {
-		result.Options = ParseIntermediateSpecOptions(params.Options.Body)
-	}
-
-	for _, attr := range properties {
-		val, _ := attr.Expr.Value(nil)
-		results, err := ParseIntermediateProperty(ctx, "", attr, val)
-		if err != nil {
-			return nil, err
-		}
-
-		result.Property.Message[attr.Name] = results
-	}
-
-	for _, nested := range params.Nested {
-		results, err := ParseIntermediateNestedParameterMap(ctx, nested, nested.Name)
-		if err != nil {
-			return nil, err
-		}
-
-		result.Property.Message[nested.Name] = results
-	}
-
-	for _, repeated := range params.Repeated {
-		results, err := ParseIntermediateRepeatedParameterMap(ctx, repeated, repeated.Name)
-		if err != nil {
-			return nil, err
-		}
-
-		result.Property.Message[repeated.Name] = results
-	}
-
-	return &result, nil
-}
-
-// ParseIntermediateNestedParameterMap parses the given intermediate parameter map to a spec parameter map
-func ParseIntermediateNestedParameterMap(ctx *broker.Context, params NestedParameterMap, path string) (*specs.Property, error) {
-	properties, _ := params.Properties.JustAttributes()
-	result := specs.Property{
-		Name:  params.Name,
-		Path:  path,
-		Label: labels.Optional,
-		Template: &specs.Template{
-			Message: make(specs.Message),
-		},
-	}
-
-	for _, nested := range params.Nested {
-		returns, err := ParseIntermediateNestedParameterMap(ctx, nested, template.JoinPath(path, nested.Name))
-		if err != nil {
-			return nil, err
-		}
-
-		result.Message[nested.Name] = returns
-	}
-
-	for _, repeated := range params.Repeated {
-		returns, err := ParseIntermediateRepeatedParameterMap(ctx, repeated, template.JoinPath(path, repeated.Name))
-		if err != nil {
-			return nil, err
-		}
-
-		result.Message[repeated.Name] = returns
-	}
-
-	for _, attr := range properties {
-		val, _ := attr.Expr.Value(nil)
-		returns, err := ParseIntermediateProperty(ctx, path, attr, val)
-		if err != nil {
-			return nil, err
-		}
-
-		result.Message[attr.Name] = returns
-	}
-
-	return &result, nil
-}
-
-// ParseIntermediateRepeatedParameterMap parses the given intermediate repeated parameter map to a spec repeated parameter map
-func ParseIntermediateRepeatedParameterMap(ctx *broker.Context, params RepeatedParameterMap, path string) (*specs.Property, error) {
-	properties, _ := params.Properties.JustAttributes()
-	msg := &specs.Template{
-		Message: make(specs.Message),
-	}
-
-	for _, nested := range params.Nested {
-		returns, err := ParseIntermediateNestedParameterMap(ctx, nested, template.JoinPath(path, nested.Name))
-		if err != nil {
-			return nil, err
-		}
-
-		msg.Message[nested.Name] = returns
-	}
-
-	for _, repeated := range params.Repeated {
-		returns, err := ParseIntermediateRepeatedParameterMap(ctx, repeated, template.JoinPath(path, repeated.Name))
-		if err != nil {
-			return nil, err
-		}
-
-		msg.Message[repeated.Name] = returns
-	}
-
-	for _, attr := range properties {
-		val, _ := attr.Expr.Value(nil)
-		returns, err := ParseIntermediateProperty(ctx, path, attr, val)
-		if err != nil {
-			return nil, err
-		}
-
-		msg.Message[attr.Name] = returns
-	}
-
-	result := specs.Property{
-		Name:  params.Name,
-		Path:  path,
-		Label: labels.Optional,
-		Template: &specs.Template{
-			Reference: template.ParsePropertyReference(params.Template),
-			Repeated:  specs.Repeated{msg},
-		},
-	}
-
-	return &result, nil
-}
-
-=======
->>>>>>> d388faa5
 // ParseIntermediateHeader parses the given intermediate header to a spec header
 func ParseIntermediateHeader(ctx *broker.Context, header *Header) (specs.Header, error) {
 	attributes, _ := header.Body.JustAttributes()
@@ -571,80 +379,6 @@
 	return &result, nil
 }
 
-<<<<<<< HEAD
-// ParseIntermediateCallParameterMap parses the given intermediate parameter map to a spec parameter map
-func ParseIntermediateCallParameterMap(ctx *broker.Context, params *Call) (*specs.ParameterMap, error) {
-	if params == nil {
-		return nil, nil
-	}
-
-	result := specs.ParameterMap{
-		Options: make(specs.Options),
-		Property: &specs.Property{
-			Label: labels.Optional,
-			Template: &specs.Template{
-				Message: make(specs.Message),
-			},
-		},
-	}
-
-	if params.Parameters != nil {
-		params, err := ParseIntermediateParameters(ctx, params.Parameters.Body)
-		if err != nil {
-			return nil, err
-		}
-
-		result.Params = params
-	}
-
-	if params.Options != nil {
-		result.Options = ParseIntermediateSpecOptions(params.Options.Body)
-	}
-
-	properties, _ := params.Properties.JustAttributes()
-
-	if params.Header != nil {
-		header, err := ParseIntermediateHeader(ctx, params.Header)
-		if err != nil {
-			return nil, err
-		}
-
-		result.Header = header
-	}
-
-	for _, attr := range properties {
-		val, _ := attr.Expr.Value(nil)
-		results, err := ParseIntermediateProperty(ctx, "", attr, val)
-		if err != nil {
-			return nil, err
-		}
-
-		result.Property.Message[results.Name] = results
-	}
-
-	for _, nested := range params.Nested {
-		results, err := ParseIntermediateNestedParameterMap(ctx, nested, nested.Name)
-		if err != nil {
-			return nil, err
-		}
-
-		result.Property.Message[results.Name] = results
-	}
-
-	for _, repeated := range params.Repeated {
-		results, err := ParseIntermediateRepeatedParameterMap(ctx, repeated, repeated.Name)
-		if err != nil {
-			return nil, err
-		}
-
-		result.Property.Message[repeated.Name] = results
-	}
-
-	return &result, nil
-}
-
-=======
->>>>>>> d388faa5
 // ParseIntermediateProperty parses the given intermediate property to a spec property
 func ParseIntermediateProperty(ctx *broker.Context, path string, property *hcl.Attribute, value cty.Value) (*specs.Property, error) {
 	if property == nil {
