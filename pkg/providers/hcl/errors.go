--- conflicted
+++ resolved
@@ -3,29 +3,25 @@
 import (
 	"fmt"
 
-<<<<<<< HEAD
-=======
 	"github.com/jexia/semaphore/pkg/prettyerr"
->>>>>>> 739e51b6
 	"github.com/jexia/semaphore/pkg/specs"
 	"github.com/jexia/semaphore/pkg/specs/labels"
 	"github.com/jexia/semaphore/pkg/specs/types"
 )
 
-<<<<<<< HEAD
-// ErrUnkownPropertyType is thrown when the given property type is unkown
-type ErrUnkownPropertyType string
-
-func (e ErrUnkownPropertyType) Error() string {
-	return fmt.Sprintf("unsupported property type %q", string(e))
-=======
 type wrapErr struct {
 	Inner error
 }
 
 func (i wrapErr) Unwrap() error {
 	return i.Inner
->>>>>>> 739e51b6
+}
+
+// ErrUnkownPropertyType is thrown when the given property type is unkown
+type ErrUnkownPropertyType string
+
+func (e ErrUnkownPropertyType) Error() string {
+	return fmt.Sprintf("unsupported property type %q", string(e))
 }
 
 // DefaultOnError sets the default values for not defined properties
