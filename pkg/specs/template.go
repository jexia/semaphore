--- conflicted
+++ resolved
@@ -38,6 +38,8 @@
 		return types.Enum
 	case template.Scalar != nil:
 		return template.Scalar.Type
+	case template.OneOf != nil:
+		return types.OneOf
 	default:
 		return types.Unknown
 	}
@@ -58,20 +60,11 @@
 		Reference:  template.Reference.Clone(),
 	}
 
-<<<<<<< HEAD
 	if template.Identifier != "" {
 		existing, ok := seen[template.Identifier]
 		if ok {
 			return existing
 		}
-=======
-	if template.OneOf != nil {
-		return types.OneOf
-	}
-
-	return types.Unknown
-}
->>>>>>> 8f5e290c
 
 		seen[template.Identifier] = clone
 	}
