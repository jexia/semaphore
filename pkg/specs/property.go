package specs

import (
	"fmt"

	"github.com/jexia/semaphore/pkg/specs/labels"
	"github.com/jexia/semaphore/pkg/specs/metadata"
	"github.com/jexia/semaphore/pkg/specs/types"
)

// Schemas represents a map string collection of properties
type Schemas map[string]*Property

// Get attempts to return the given key from the objects collection
func (objects Schemas) Get(key string) *Property {
	if objects == nil {
		return nil
	}

	return objects[key]
}

// Append appends the given objects to the objects collection
func (objects Schemas) Append(arg Schemas) {
	if objects == nil {
		return
	}

	for key, val := range arg {
		objects[key] = val
	}
}

// Expression provides information about expression.
type Expression interface {
	Position() string
}

// Property represents a value property.
type Property struct {
	*metadata.Meta
	Name        string `json:"name,omitempty" yaml:"name,omitempty"`               // Name represents the name of the given property
	Path        string `json:"path,omitempty" yaml:"path,omitempty"`               // Path represents the full path to the given property
	Description string `json:"description,omitempty" yaml:"description,omitempty"` // Description holds the description of the given property used to describe its use
	Identifier  string `json:"-" yaml:"-"`

	Position int32 `json:"position,omitempty" yaml:"position,omitempty"` // Position of the given property (in array/object)

	Options Options    `json:"options,omitempty" yaml:"options,omitempty"` // Options holds variable options used inside single modules or components
	Expr    Expression `json:"expression,omitempty"`                       // Expr represents the position on where the given property is defined
	Raw     string     `json:"raw,omitempty"`                              // Raw holds the raw template string used to define the given property

	Label labels.Label `json:"label,omitempty" yaml:"label,omitempty"` // Label label describes the usage of a given property ex: optional

	*Template `json:"template" yaml:"template"`
}

// DefaultValue returns rge default value for a given property.
func (property *Property) DefaultValue() interface{} {
	switch {
	case property.Template == nil:
		return nil
	case property.Scalar != nil:
		return property.Scalar.Default
	case property.Message != nil:
		return nil
	case property.Repeated != nil:
		return nil
	case property.Enum != nil:
		return nil
	}

	return nil
}

// Empty checks if the property has any defined type
func (property *Property) Empty() bool {
	return property.Type() == types.Unknown
}

// Clone makes a deep clone of the given property
func (property *Property) Clone() *Property {
	return property.clone(make(map[string]*Template))
}

func (property *Property) clone(seen map[string]*Template) *Property {
	if property == nil {
		return &Property{}
	}

	result := property.ShallowClone()

	if property.Template != nil {
		result.Template = property.Template.clone(seen)
	}
	return result
}

// ShallowClone clones the given property but ignores the defined template and/or
// nested properties. This method is often used in cases where comparisons between
// the flow and schema are made and any defined properties are seen as defined values.
func (property *Property) ShallowClone() *Property {
	if property == nil {
		return &Property{}
	}

<<<<<<< HEAD
	result := &Property{
=======
	result := property.ShallowClone()
	result.Template = property.Template.Clone()
	return result
}

// ShallowClone clones the given property but ignores the defined template and/or
// nested properties. This method is often used in cases where comparisons between
// the flow and schema are made and any defined properties are seen as defined values.
func (property *Property) ShallowClone() *Property {
	if property == nil {
		return &Property{}
	}

	return &Property{
>>>>>>> d388faa5
		Meta:        property.Meta,
		Position:    property.Position,
		Description: property.Description,
		Name:        property.Name,
		Path:        property.Path,
		Identifier:  property.Identifier,
		Expr:        property.Expr,
		Raw:         property.Raw,
		Options:     property.Options,
		Label:       property.Label,
	}

<<<<<<< HEAD
	if property.Template != nil {
		result.Template = property.Template.ShallowClone()
=======
		Expr:     property.Expr,
		Raw:      property.Raw,
		Options:  property.Options,
		Label:    property.Label,
		Template: property.Template.ShallowClone(),
>>>>>>> d388faa5
	}

	return result
}

// Compare checks the given property against the provided one.
func (property *Property) Compare(expected *Property) error {
	return property.compare(make(map[string]*Template), expected)
}

func (property *Property) compare(seen map[string]*Template, expected *Property) error {
	if expected == nil {
		return fmt.Errorf("unable to check types for '%s' no schema given", property.Path)
	}

	if property.Type() != expected.Type() {
		return fmt.Errorf("cannot use type (%s) for '%s', expected (%s)", property.Type(), property.Path, expected.Type())
	}

	if property.Label != expected.Label {
		return fmt.Errorf("cannot use label (%s) for '%s', expected (%s)", property.Label, property.Path, expected.Label)
	}

	if !property.Empty() && expected.Empty() {
		return fmt.Errorf("property '%s' has a nested object but schema does not '%s'", property.Path, expected.Name)
	}

	if !expected.Empty() && property.Empty() {
		return fmt.Errorf("schema '%s' has a nested object but property does not '%s'", expected.Name, property.Path)
	}

	if err := property.Template.compare(seen, expected.Template); err != nil {
		return fmt.Errorf("nested schema mismatch under property '%s': %w", property.Path, err)
	}

	return nil
}

// Define ensures that all missing nested properties are defined
func (property *Property) Define(expected *Property) {
	property.define(make(map[string]*Template), expected)
}

func (property *Property) define(defined map[string]*Template, expected *Property) {
	if expected.Identifier != "" {
		_, ok := defined[property.Identifier]
		if ok {
			return
		}

		defined[property.Identifier] = expected.Template
	}

	property.Position = expected.Position
	property.Template.define(defined, expected.Template)
}

// ParameterMap is the initial map of parameter names (keys) and their (templated) values (values)
type ParameterMap struct {
	*metadata.Meta
	DependsOn Dependencies         `json:"depends_on,omitempty"`
	Schema    string               `json:"schema,omitempty"`
	Params    map[string]*Property `json:"params,omitempty"`
	Options   Options              `json:"options,omitempty"`
	Header    Header               `json:"header,omitempty"`
	Property  *Property            `json:"property,omitempty"`
	Stack     map[string]*Property `json:"stack,omitempty"`
}

// Clone clones the given parameter map
func (parameters *ParameterMap) Clone() *ParameterMap {
	if parameters == nil {
		return nil
	}

	result := &ParameterMap{
		Meta:     parameters.Meta,
		Schema:   parameters.Schema,
		Params:   make(map[string]*Property, len(parameters.Params)),
		Options:  make(Options, len(parameters.Options)),
		Header:   make(Header, len(parameters.Header)),
		Stack:    make(map[string]*Property, len(parameters.Stack)),
		Property: parameters.Property.Clone(),
	}

	for key, property := range parameters.Params {
		result.Params[key] = property.Clone()
	}

	for key, value := range parameters.Options {
		result.Options[key] = value
	}

	for key, value := range parameters.Header {
		result.Header[key] = value.Clone()
	}

	for key, property := range parameters.Stack {
		result.Stack[key] = property.Clone()
	}

	return result
}<|MERGE_RESOLUTION|>--- conflicted
+++ resolved
@@ -93,6 +93,7 @@
 	if property.Template != nil {
 		result.Template = property.Template.clone(seen)
 	}
+
 	return result
 }
 
@@ -104,24 +105,7 @@
 		return &Property{}
 	}
 
-<<<<<<< HEAD
 	result := &Property{
-=======
-	result := property.ShallowClone()
-	result.Template = property.Template.Clone()
-	return result
-}
-
-// ShallowClone clones the given property but ignores the defined template and/or
-// nested properties. This method is often used in cases where comparisons between
-// the flow and schema are made and any defined properties are seen as defined values.
-func (property *Property) ShallowClone() *Property {
-	if property == nil {
-		return &Property{}
-	}
-
-	return &Property{
->>>>>>> d388faa5
 		Meta:        property.Meta,
 		Position:    property.Position,
 		Description: property.Description,
@@ -134,16 +118,8 @@
 		Label:       property.Label,
 	}
 
-<<<<<<< HEAD
 	if property.Template != nil {
 		result.Template = property.Template.ShallowClone()
-=======
-		Expr:     property.Expr,
-		Raw:      property.Raw,
-		Options:  property.Options,
-		Label:    property.Label,
-		Template: property.Template.ShallowClone(),
->>>>>>> d388faa5
 	}
 
 	return result
