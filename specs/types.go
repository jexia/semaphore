package specs

import (
	"github.com/jexia/maestro/specs/types"
	log "github.com/sirupsen/logrus"
	"github.com/zclconf/go-cty/cty"
	"github.com/zclconf/go-cty/cty/gocty"
)

<<<<<<< HEAD
// IsType checks whether the given value is a type definition
func IsType(value string) bool {
	return strings.HasPrefix(value, types.TypeOpen) && strings.HasSuffix(value, types.TypeClose)
}

// GetTypeContent trims the opening and closing tags from the given type value
func GetTypeContent(value string) string {
	value = strings.Replace(value, types.TypeOpen, "", 1)
	value = strings.Replace(value, types.TypeClose, "", 1)
	value = strings.TrimSpace(value)
	return value
}

// SetType parses the given type and sets the property type
func SetType(property *Property, value cty.Value) {
	if value.Type() != cty.String {
		return
	}

	log.WithField("path", property.Path).WithField("type", value.Type).Debug("Set property type definition")
	property.Type = types.Type(GetTypeContent(value.AsString()))
}

=======
>>>>>>> 2662e1f5
// SetDefaultValue sets the given value as default value inside the given property
func SetDefaultValue(property *Property, value cty.Value) {
	log.WithField("path", property.Path).WithField("value", value).Debug("Set default value for property")

	switch value.Type() {
	case cty.String:
		property.Default = value.AsString()
		property.Type = types.TypeString
	case cty.Number:
		var def int64
		gocty.FromCtyValue(value, &def)

		property.Default = def
		property.Type = types.TypeInt64
	case cty.Bool:
		var def bool
		gocty.FromCtyValue(value, &def)

		property.Default = def
		property.Type = types.TypeBool
	}
}<|MERGE_RESOLUTION|>--- conflicted
+++ resolved
@@ -7,32 +7,6 @@
 	"github.com/zclconf/go-cty/cty/gocty"
 )
 
-<<<<<<< HEAD
-// IsType checks whether the given value is a type definition
-func IsType(value string) bool {
-	return strings.HasPrefix(value, types.TypeOpen) && strings.HasSuffix(value, types.TypeClose)
-}
-
-// GetTypeContent trims the opening and closing tags from the given type value
-func GetTypeContent(value string) string {
-	value = strings.Replace(value, types.TypeOpen, "", 1)
-	value = strings.Replace(value, types.TypeClose, "", 1)
-	value = strings.TrimSpace(value)
-	return value
-}
-
-// SetType parses the given type and sets the property type
-func SetType(property *Property, value cty.Value) {
-	if value.Type() != cty.String {
-		return
-	}
-
-	log.WithField("path", property.Path).WithField("type", value.Type).Debug("Set property type definition")
-	property.Type = types.Type(GetTypeContent(value.AsString()))
-}
-
-=======
->>>>>>> 2662e1f5
 // SetDefaultValue sets the given value as default value inside the given property
 func SetDefaultValue(property *Property, value cty.Value) {
 	log.WithField("path", property.Path).WithField("value", value).Debug("Set default value for property")
